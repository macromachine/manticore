--- conflicted
+++ resolved
@@ -280,10 +280,6 @@
 
 def ABS(a):
     if issymbolic(a):
-<<<<<<< HEAD
-        return ITEBV(a.size, a < 0, -1, a)
-=======
         return ITEBV(a.size, a < 0, -a, a)
->>>>>>> 88bf2f68
     else:
         return abs(a)